import scala.collection.mutable
import scala.sys.process._
import Tests._

def localSnapshotVersion = "0.10.6-SNAPSHOT"
def isCI = System.getenv("CI") != null

def isScala211(v: Option[(Long, Long)]): Boolean = v.contains((2, 11))
def isScala212(v: Option[(Long, Long)]): Boolean = v.contains((2, 12))
def isScala213(v: Option[(Long, Long)]): Boolean = v.contains((2, 13))
def isScala2(v: Option[(Long, Long)]): Boolean = v.exists(_._1 == 2)
def isScala3(v: Option[(Long, Long)]): Boolean = v.exists(_._1 == 3)

def crossSetting[A](
    scalaVersion: String,
    if211: List[A] = Nil,
    if2: List[A] = Nil,
    ifLaterThan211: List[A] = Nil,
    if3: List[A] = Nil
): List[A] =
  CrossVersion.partialVersion(scalaVersion) match {
    case partialVersion if isScala211(partialVersion) => if211 ::: if2
    case partialVersion if isScala212(partialVersion) => ifLaterThan211 ::: if2
    case partialVersion if isScala213(partialVersion) => ifLaterThan211 ::: if2
    case partialVersion if isScala3(partialVersion) => if3
    case _ => Nil
  }

// -Xlint is unusable because of
// https://github.com/scala/bug/issues/10448
val scala212CompilerOptions = List(
  "-Ywarn-unused:imports",
  "-Ywarn-unused:privates",
  "-Ywarn-unused:locals",
  "-Ywarn-unused:patvars",
  "-Ywarn-unused:implicits"
)

logo := Welcome.logo
usefulTasks := Welcome.tasks

inThisBuild(
  List(
    version ~= { dynVer =>
      if (isCI) dynVer
      else localSnapshotVersion // only for local publishing
    },
    // note bucket created by @tgodzik
    scalaVersion := V.scala212,
    crossScalaVersions := List(V.scala212),
    scalacOptions ++= List(
      "-target:jvm-1.8",
      "-Yrangepos"
    ) ::: scala212CompilerOptions,
    scalafixDependencies += "com.github.liancheng" %% "organize-imports" % V.organizeImportRule,
    ScalafixConfig / bspEnabled := false,
    organization := "org.scalameta",
    licenses := Seq(
      "Apache-2.0" -> url("http://www.apache.org/licenses/LICENSE-2.0")
    ),
    homepage := Some(url("https://github.com/scalameta/metals")),
    developers := List(
      Developer(
        "adpi2",
        "Adrien Piquerez",
        "adrien.piquerez@epfl.ch",
        url("https://github.com/adpi2")
      ),
      Developer(
        "laughedelic",
        "Alexey Alekhin",
        "laughedelic@gmail.com",
        url("https://github.com/laughedelic")
      ),
      Developer(
        "ckipp01",
        "Chris Kipp",
        "ckipp@pm.me",
        url("https://chris-kipp.io")
      ),
      Developer(
        "gabro",
        "Gabriele Petronella",
        "gabriele@buildo.io",
        url("https://github.com/gabro")
      ),
      Developer(
        "mudsam",
        "Johan Mudsam",
        "johan@mudsam.com",
        url("https://github.com/mudsam")
      ),
      Developer(
        "jvican",
        "Jorge Vicente Cantero",
        "jorgevc@fastmail.es",
        url("https://jvican.github.io/")
      ),
      Developer(
        "kpbochenek",
        "Krzysztof Bochenek",
        "kbochenek@virtuslab.com ",
        url("https://github.com/kpbochenek")
      ),
      Developer(
        "marek1840",
        "Marek Żarnowski",
        "mzarnowski@virtuslab.com",
        url("https://github.com/marek1840")
      ),
      Developer(
        "olafurpg",
        "Ólafur Páll Geirsson",
        "olafurpg@gmail.com",
        url("https://geirsson.com")
      ),
      Developer(
        "ShaneDelmore",
        "Shane Delmore",
        "sdelmore@twitter.com",
        url("http://delmore.io")
      ),
      Developer(
        "tgodzik",
        "Tomasz Godzik",
        "tgodzik@virtuslab.com",
        url("https://github.com/tgodzik")
      ),
      Developer(
        "dos65",
        "Vadim Chelyshov",
        "vchelyshov@virtuslab.com",
        url("https://github.com/dos65")
      )
    ),
    testFrameworks := List(),
    resolvers += Resolver.sonatypeRepo("public"),
    resolvers += Resolver.sonatypeRepo("snapshot"),
    dependencyOverrides += V.guava,
    // faster publishLocal:
    packageDoc / publishArtifact := sys.env.contains("CI"),
    packageSrc / publishArtifact := sys.env.contains("CI"),
    // forking options
    javaOptions += {
      import scala.collection.JavaConverters._
      val props = System.getProperties
      props
        .stringPropertyNames()
        .asScala
        .map { configKey => s"-D$configKey=${props.getProperty(configKey)}" }
        .mkString(" ")
    },
    resolvers += Resolver.bintrayRepo("scalacenter", "releases")
  )
)

Global / onLoad ~= { old =>
  if (!scala.util.Properties.isWin) {
    import java.nio.file._
    val prePush = Paths.get(".git", "hooks", "pre-push")
    Files.createDirectories(prePush.getParent)
    Files.write(
      prePush,
      """#!/bin/sh
        |set -eux
        |bin/scalafmt --diff --diff-branch main
        |git diff --exit-code
        |""".stripMargin.getBytes()
    )
    prePush.toFile.setExecutable(true)
  }
  old
}
Global / cancelable := true
Global / excludeLintKeys += scalafixConfig
crossScalaVersions := Nil

addCommandAlias("scalafixAll", "all compile:scalafix test:scalafix")
addCommandAlias("scalafixCheck", "; scalafix --check ; test:scalafix --check")
addCommandAlias(
  "downloadDependencies",
  "+publishLocal; metals/runMain scala.meta.metals.DownloadDependencies "
)

commands += Command.command("save-expect") { s =>
  "unit/test:runMain tests.SaveExpect" ::
    s
}

lazy val V = new {
  val scala210 = "2.10.7"
  val scala211 = "2.11.12"
  val sbtScala = "2.12.12"
  val scala212 = "2.12.14"
  val scala213 = "2.13.6"
  val ammonite212Version = "2.12.13"
  val ammonite213Version = scala213
  val scalameta = "4.4.27"
  val semanticdb = scalameta
  val bsp = "2.0.0-M13"
  val bloop = "1.4.8-114-e47368ed"
  val scala3 = "3.0.1"
  val nextScala3RC = "3.0.2-RC2"
  val bloopNightly = bloop
  val sbtBloop = bloop
  val gradleBloop = bloop
  val mavenBloop = bloop
  val mdoc = "2.2.22"
  val scalafmt = "3.0.0-RC7"
<<<<<<< HEAD
  val munit = "0.7.29"
  val scalafix = "0.9.29"
=======
  val munit = "0.7.28"
  val scalafix = "0.9.30"
>>>>>>> 55161a50
  val lsp4jV = "0.12.0"
  val sbtJdiTools = "1.1.1"
  val genyVersion = "0.6.10"

  // List of supported Scala versions in SemanticDB. Needs to be manually updated
  // for every SemanticDB upgrade.
  def supportedScalaBinaryVersions =
    supportedScalaVersions.iterator
      .map(CrossVersion.partialVersion)
      .collect {
        case Some((3, _)) => "3"
        case Some((a, b)) => s"$a.$b"
      }
      .toList
      .distinct

  // Scala 2
  def deprecatedScala2Versions =
    Seq(scala211, "2.12.8", "2.12.9", "2.13.0", "2.13.1", "2.13.2")
  def nonDeprecatedScala2Versions =
    Seq(
      scala213,
      scala212,
      "2.12.13",
      "2.12.12",
      "2.12.11",
      "2.12.10",
      "2.13.3",
      "2.13.4",
      "2.13.5"
    )
  def scala2Versions = nonDeprecatedScala2Versions ++ deprecatedScala2Versions

  // Scala 3
  def nonDeprecatedScala3Versions = Seq(nextScala3RC, scala3, "3.0.0")
  def deprecatedScala3Versions = Seq()
  def scala3Versions = nonDeprecatedScala3Versions ++ deprecatedScala3Versions

  def supportedScalaVersions = scala2Versions ++ scala3Versions
  def nonDeprecatedScalaVersions =
    nonDeprecatedScala2Versions ++ nonDeprecatedScala3Versions
  def deprecatedScalaVersions =
    deprecatedScala2Versions ++ deprecatedScala3Versions

  def guava = "com.google.guava" % "guava" % "30.1.1-jre"
  def lsp4j = "org.eclipse.lsp4j" % "org.eclipse.lsp4j" % lsp4jV
  def dap4j = "org.eclipse.lsp4j" % "org.eclipse.lsp4j.debug" % lsp4jV
  val coursierInterfaces = "1.0.4"
  val coursier = "2.0.16"
  val ammonite = "2.3.8-124-2da846d2"
  val mill = "0.9.9"
  val organizeImportRule = "0.5.0"
}

val sharedSettings = List(
  libraryDependencies ++= crossSetting(
    scalaVersion.value,
    if2 = List(
      compilerPlugin(
        "org.scalameta" % "semanticdb-scalac" % V.scalameta cross CrossVersion.full
      )
    )
  ),
  scalacOptions ++= crossSetting(
    scalaVersion.value,
    if3 = List(
      "-language:implicitConversions",
      "-Xtarget:8",
      "-Xsemanticdb",
      // used only to supress validation error from scalafix-sbt
      "-Ywarn-unused-import"
    ),
    if211 = List("-Xexperimental", "-Ywarn-unused-import")
  ),
  scalacOptions --= crossSetting(
    scalaVersion.value,
    if3 = "-Yrangepos" :: "-target:jvm-1.8" :: scala212CompilerOptions,
    if211 = scala212CompilerOptions
  )
)

publish / skip := true

lazy val interfaces = project
  .in(file("mtags-interfaces"))
  .settings(
    moduleName := "mtags-interfaces",
    autoScalaLibrary := false,
    crossPaths := false,
    libraryDependencies ++= List(
      V.lsp4j
    ),
    crossVersion := CrossVersion.disabled,
    Compile / doc / javacOptions ++= List(
      "-tag",
      "implNote:a:Implementation Note:"
    )
  )

def multiScalaDirectories(root: File, scalaVersion: String) = {
  val base = root / "src" / "main"
  val result = mutable.ListBuffer.empty[File]
  val partialVersion = CrossVersion.partialVersion(scalaVersion)
  partialVersion.collect { case (major, minor) =>
    result += base / s"scala-$major.$minor"
  }
  if (isScala2(partialVersion)) {
    result += base / "scala-2"
  }
  if (isScala3(partialVersion)) {
    result += base / "scala-3"
  }
  result += base / s"scala-$scalaVersion"
  result.toList
}

val mtagsSettings = List(
  crossScalaVersions := V.supportedScalaVersions,
  crossTarget := target.value / s"scala-${scalaVersion.value}",
  crossVersion := CrossVersion.full,
  Compile / unmanagedSourceDirectories ++= multiScalaDirectories(
    (ThisBuild / baseDirectory).value / "mtags",
    scalaVersion.value
  ),
  // @note needed to deal with issues with dottyDoc
  Compile / doc / sources := Seq.empty,
  libraryDependencies +=
    "com.thoughtworks.qdox" % "qdox" % "2.0.0", // for java mtags
  libraryDependencies ++= crossSetting(
    scalaVersion.value,
    if2 = List(
      // for token edit-distance used by goto definition
      "com.googlecode.java-diff-utils" % "diffutils" % "1.3.0",
      "org.jsoup" % "jsoup" % "1.14.2", // for extracting HTML from javadocs
      "com.lihaoyi" %% "geny" % V.genyVersion,
      "org.scala-lang.modules" %% "scala-java8-compat" % "1.0.0",
      "org.scalameta" % "semanticdb-scalac-core" % V.scalameta cross CrossVersion.full
    ),
    if3 = List(
      "com.fasterxml.jackson.core" % "jackson-databind" % "2.12.5",
      ("org.scala-lang.modules" %% "scala-java8-compat" % "1.0.0")
        .cross(CrossVersion.for3Use2_13),
      ("com.lihaoyi" %% "geny" % V.genyVersion)
        .cross(CrossVersion.for3Use2_13),
      "org.scala-lang" %% "scala3-compiler" % scalaVersion.value,
      ("org.scalameta" %% "scalameta" % V.scalameta)
        .cross(CrossVersion.for3Use2_13)
        .exclude("org.scala-lang", "scala-reflect")
        .exclude("org.scala-lang", "scala-compiler")
    )
  ),
  libraryDependencies ++= List("org.lz4" % "lz4-java" % "1.8.0"),
  libraryDependencies ++= {
    if (isCI) Nil
    // NOTE(olafur) pprint is indispensable for me while developing, I can't
    // use println anymore for debugging because pprint.log is 100 times better.
    else {
      List("com.lihaoyi" %% "pprint" % "0.6.6")
    }
  },
  buildInfoPackage := "scala.meta.internal.mtags",
  buildInfoKeys := Seq[BuildInfoKey](
    "scalaCompilerVersion" -> scalaVersion.value
  )
)

lazy val mtags3 = project
  .in(file(".mtags"))
  .settings(
    Compile / unmanagedSourceDirectories := Seq(),
    sharedSettings,
    mtagsSettings,
    Compile / unmanagedSourceDirectories += (ThisBuild / baseDirectory).value / "mtags" / "src" / "main" / "scala",
    moduleName := "mtags3",
    scalaVersion := V.scala3,
    target := (ThisBuild / baseDirectory).value / "mtags" / "target" / "target3",
    publish / skip := true,
    scalafixConfig := Some(
      (ThisBuild / baseDirectory).value / ".scalafix3.conf"
    )
  )
  .dependsOn(interfaces)
  .enablePlugins(BuildInfoPlugin)

lazy val mtags = project
  .settings(
    sharedSettings,
    mtagsSettings,
    moduleName := "mtags"
  )
  .dependsOn(interfaces)
  .enablePlugins(BuildInfoPlugin)

lazy val metals = project
  .settings(
    sharedSettings,
    Compile / run / fork := true,
    Compile / mainClass := Some("scala.meta.metals.Main"),
    // As a general rule of thumb, we try to keep Scala dependencies to a minimum.
    libraryDependencies ++= List(
      // =================
      // Java dependencies
      // =================
      // for bloom filters
      V.guava,
      "com.geirsson" %% "metaconfig-core" % "0.9.14",
      // for measuring memory footprint
      "org.openjdk.jol" % "jol-core" % "0.16",
      // for file watching
      "com.swoval" % "file-tree-views" % "2.1.7",
      // for http client
      "io.undertow" % "undertow-core" % "2.2.10.Final",
      "org.jboss.xnio" % "xnio-nio" % "3.8.4.Final",
      // for persistent data like "dismissed notification"
      "org.flywaydb" % "flyway-core" % "7.14.0",
      "com.h2database" % "h2" % "1.4.200",
      // for BSP
      "org.scala-sbt.ipcsocket" % "ipcsocket" % "1.4.0",
      "ch.epfl.scala" % "bsp4j" % V.bsp,
      "ch.epfl.scala" %% "bloop-launcher" % V.bloopNightly,
      // for LSP
      V.lsp4j,
      // for DAP
      V.dap4j,
      // for producing SemanticDB from Java source files
      "com.thoughtworks.qdox" % "qdox" % "2.0.0",
      // for finding paths of global log/cache directories
      "dev.dirs" % "directories" % "26",
      // ==================
      // Scala dependencies
      // ==================
      "org.scala-lang.modules" %% "scala-java8-compat" % "1.0.0",
      "org.scalameta" % "mdoc-interfaces" % V.mdoc,
      "org.scalameta" %% "scalafmt-dynamic" % V.scalafmt,
      "ch.epfl.scala" % "scalafix-interfaces" % V.scalafix,
      // For reading classpaths.
      // for fetching ch.epfl.scala:bloop-frontend and other library dependencies
      "io.get-coursier" % "interface" % V.coursierInterfaces,
      // for logging
      "com.outr" %% "scribe" % "3.5.5",
      "com.outr" %% "scribe-file" % "3.5.5",
      "com.outr" %% "scribe-slf4j" % "3.5.5", // needed for flyway database migrations
      // for debugging purposes, not strictly needed but nice for productivity
      "com.lihaoyi" %% "pprint" % "0.6.2",
      // for JSON formatted doctor
      "com.lihaoyi" %% "ujson" % "1.4.0",
      // For remote language server
      "com.lihaoyi" %% "requests" % "0.6.9",
      // for producing SemanticDB from Scala source files
      "org.scalameta" %% "scalameta" % V.scalameta,
      "org.scalameta" % "semanticdb-scalac-core" % V.scalameta cross CrossVersion.full,
      // For starting Ammonite
      "io.github.alexarchambault.ammonite" %% "ammonite-runner" % "0.3.2"
    ),
    buildInfoPackage := "scala.meta.internal.metals",
    buildInfoKeys := Seq[BuildInfoKey](
      "localSnapshotVersion" -> localSnapshotVersion,
      "metalsVersion" -> version.value,
      "mdocVersion" -> V.mdoc,
      "bspVersion" -> V.bsp,
      "sbtVersion" -> sbtVersion.value,
      "bloopVersion" -> V.bloop,
      "bloopNightlyVersion" -> V.bloop,
      "sbtBloopVersion" -> V.sbtBloop,
      "gradleBloopVersion" -> V.gradleBloop,
      "mavenBloopVersion" -> V.mavenBloop,
      "scalametaVersion" -> V.scalameta,
      "semanticdbVersion" -> V.semanticdb,
      "scalafmtVersion" -> V.scalafmt,
      "ammoniteVersion" -> V.ammonite,
      "organizeImportVersion" -> V.organizeImportRule,
      "millVersion" -> V.mill,
      "sbtJdiToolsVersion" -> V.sbtJdiTools,
      "supportedScalaVersions" -> V.supportedScalaVersions,
      "supportedScala2Versions" -> V.scala2Versions,
      "supportedScala3Versions" -> V.scala3Versions,
      "supportedScalaBinaryVersions" -> V.supportedScalaBinaryVersions,
      "deprecatedScalaVersions" -> V.deprecatedScalaVersions,
      "nonDeprecatedScalaVersions" -> V.nonDeprecatedScalaVersions,
      "scala211" -> V.scala211,
      "scala212" -> V.scala212,
      "ammonite212" -> V.ammonite212Version,
      "ammonite213" -> V.ammonite213Version,
      "scala213" -> V.scala213,
      "scala3" -> V.scala3
    )
  )
  .dependsOn(mtags)
  .enablePlugins(BuildInfoPlugin)

lazy val `sbt-metals` = project
  .settings(
    sbtPlugin := true,
    buildInfoPackage := "scala.meta.internal.sbtmetals",
    buildInfoKeys := Seq[BuildInfoKey](
      "semanticdbVersion" -> V.semanticdb,
      "supportedScala2Versions" -> V.scala2Versions
    ),
    addSbtPlugin("ch.epfl.scala" % "sbt-debug-adapter" % "1.1.3")
  )
  .enablePlugins(BuildInfoPlugin)
  .disablePlugins(ScalafixPlugin)

lazy val input = project
  .in(file("tests/input"))
  .settings(
    sharedSettings,
    publish / skip := true,
    libraryDependencies ++= List(
      // these projects have macro annotations
      "org.scalameta" %% "scalameta" % V.scalameta,
      "io.circe" %% "circe-derivation-annotations" % "0.9.0-M5"
    ),
    scalacOptions += "-P:semanticdb:synthetics:on",
    addCompilerPlugin(
      "org.scalamacros" % "paradise" % "2.1.1" cross CrossVersion.full
    )
  )
  .disablePlugins(ScalafixPlugin)

lazy val input3 = project
  .in(file("tests/input3"))
  .settings(
    sharedSettings,
    scalaVersion := V.scala3,
    publish / skip := true
  )
  .disablePlugins(ScalafixPlugin)

lazy val testSettings: Seq[Def.Setting[_]] = List(
  Test / parallelExecution := false,
  publish / skip := true,
  fork := true,
  testFrameworks := List(TestFrameworks.MUnit),
  Test / testOptions ++= {
    if (isCI) {
      // Enable verbose logging using sbt loggers in CI.
      List(Tests.Argument(TestFrameworks.MUnit, "+l", "--verbose", "-F"))
    } else {
      Nil
    }
  }
)

def crossPublishLocal(scalaV: String) =
  Def.task[Unit] {
    val versionValue = (ThisBuild / version).value
    // Runs `publishLocal` for mtags with `scalaVersion := $scalaV`
    val newState = Project
      .extract(state.value)
      .appendWithSession(
        List(
          mtags / scalaVersion := scalaV,
          ThisBuild / version := versionValue,
          ThisBuild / useSuperShell := false
        ),
        state.value
      )
    val (s, _) = Project
      .extract(newState)
      .runTask(mtags / publishLocal, newState)
  }

def publishAllMtags(
    all: List[String]
): sbt.Def.Initialize[sbt.Task[Unit]] = {
  all match {
    case Nil =>
      throw new Exception("The Scala versions list cannot be empty")
    case head :: Nil =>
      crossPublishLocal(head)
    case head :: tl =>
      crossPublishLocal(head).dependsOn(publishAllMtags(tl))
  }
}

def publishBinaryMtags =
  (interfaces / publishLocal)
    .dependsOn(
      publishAllMtags(
        Set(
          V.scala211,
          V.sbtScala,
          V.scala212,
          V.ammonite212Version,
          V.scala213,
          V.ammonite213Version,
          V.scala3
        ).toList
      )
    )

lazy val mtest = project
  .in(file("tests/mtest"))
  .settings(
    testSettings,
    sharedSettings,
    libraryDependencies ++= List(
      "org.scalameta" %% "munit" % V.munit,
      "io.get-coursier" % "interface" % V.coursierInterfaces
    ),
    buildInfoPackage := "tests",
    buildInfoObject := "BuildInfoVersions",
    buildInfoKeys := Seq[BuildInfoKey](
      "scala211" -> V.scala211,
      "scala212" -> V.scala212,
      "scala213" -> V.scala213,
      "scala3" -> V.scala3,
      "scala2Versions" -> V.scala2Versions,
      "scala3Versions" -> V.scala3Versions,
      "scala2Versions" -> V.scala2Versions,
      "scalaVersion" -> scalaVersion.value
    ),
    crossScalaVersions := V.nonDeprecatedScalaVersions,
    Compile / unmanagedSourceDirectories ++= multiScalaDirectories(
      (ThisBuild / baseDirectory).value / "tests" / "mtest",
      scalaVersion.value
    )
  )
  .dependsOn(mtags)
  .enablePlugins(BuildInfoPlugin)

lazy val cross = project
  .in(file("tests/cross"))
  .settings(
    testSettings,
    sharedSettings,
    crossScalaVersions := V.nonDeprecatedScalaVersions
  )
  .dependsOn(mtest, mtags)

def isInTestShard(name: String, logger: Logger): Boolean = {
  val groupIndex = TestGroups.testGroups.indexWhere(group => group(name))
  if (groupIndex == -1) {
    logger.warn(
      s"""|Test is not contained in a shard: $name
          |It will be executed by default in the first shard.
          |Please add it to "project/TestGroups.scala". """.stripMargin
    )
  }
  if (!isCI) {
    true
  } else {
    val groupId = Math.max(0, groupIndex) + 1
    System.getenv("TEST_SHARD").toInt == groupId
  }
}

lazy val unit = project
  .in(file("tests/unit"))
  .settings(
    testSettings,
    Test / testOptions ++= Seq(
      Tests.Filter(name => isInTestShard(name, sLog.value))
    ),
    sharedSettings,
    Test / javaOptions += "-Xmx2G",
    libraryDependencies ++= List(
      "io.get-coursier" %% "coursier" % V.coursier, // for jars
      "ch.epfl.scala" %% "bloop-config" % V.bloop,
      "org.scalameta" %% "munit" % V.munit,
      // The dependencies listed below are only listed so Scala Steward
      // will pick them up and update them. They aren't actually used.
      "com.lihaoyi" %% "ammonite-util" % V.ammonite intransitive (),
      "com.lihaoyi" % "mill-contrib-testng" % V.mill intransitive ()
    ),
    buildInfoPackage := "tests",
    Compile / resourceGenerators += InputProperties
      .resourceGenerator(input, input3),
    Compile / compile :=
      (Compile / compile)
        .dependsOn(
          input / Test / compile,
          input3 / Test / compile
        )
        .value,
    buildInfoKeys := Seq[BuildInfoKey](
      "sourceroot" -> (ThisBuild / baseDirectory).value,
      "targetDirectory" -> (Test / target).value,
      "testResourceDirectory" -> (Test / resourceDirectory).value,
      "scalaVersion" -> scalaVersion.value
    )
  )
  .dependsOn(mtest, metals)
  .enablePlugins(BuildInfoPlugin)

lazy val slow = project
  .in(file("tests/slow"))
  .settings(
    testSettings,
    sharedSettings,
    Test / testOnly := (Test / testOnly)
      .dependsOn((`sbt-metals` / publishLocal), publishBinaryMtags)
      .evaluated,
    Test / test := (Test / test)
      .dependsOn(`sbt-metals` / publishLocal, publishBinaryMtags)
      .value
  )
  .dependsOn(unit)

lazy val bench = project
  .in(file("metals-bench"))
  .enablePlugins(BuildInfoPlugin)
  .settings(
    sharedSettings,
    run / fork := true,
    publish / skip := true,
    moduleName := "metals-bench",
    libraryDependencies ++= List(
      // for measuring memory usage
      "org.spire-math" %% "clouseau" % "0.2.2"
    ),
    buildInfoKeys := Seq[BuildInfoKey](scalaVersion),
    buildInfoPackage := "bench",
    Jmh / bspEnabled := false
  )
  .dependsOn(unit)
  .enablePlugins(JmhPlugin)

lazy val docs = project
  .in(file("metals-docs"))
  .settings(
    sharedSettings,
    publish / skip := true,
    moduleName := "metals-docs",
    mdoc := (Compile / run).evaluated,
    libraryDependencies ++= List(
      "org.jsoup" % "jsoup" % "1.14.2"
    )
  )
  .dependsOn(metals)
  .enablePlugins(DocusaurusPlugin)<|MERGE_RESOLUTION|>--- conflicted
+++ resolved
@@ -207,13 +207,8 @@
   val mavenBloop = bloop
   val mdoc = "2.2.22"
   val scalafmt = "3.0.0-RC7"
-<<<<<<< HEAD
-  val munit = "0.7.29"
-  val scalafix = "0.9.29"
-=======
   val munit = "0.7.28"
   val scalafix = "0.9.30"
->>>>>>> 55161a50
   val lsp4jV = "0.12.0"
   val sbtJdiTools = "1.1.1"
   val genyVersion = "0.6.10"
