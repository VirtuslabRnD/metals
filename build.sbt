import scala.collection.mutable
import scala.sys.process._
import Tests._

def localSnapshotVersion = "0.9.5-SNAPSHOT"
def isCI = System.getenv("CI") != null

def isScala211(v: Option[(Long, Long)]): Boolean = v.contains((2, 11))
def isScala212(v: Option[(Long, Long)]): Boolean = v.contains((2, 12))
def isScala213(v: Option[(Long, Long)]): Boolean = v.contains((2, 13))
def isScala2(v: Option[(Long, Long)]): Boolean = v.exists(_._1 == 2)
def isScala3(v: Option[(Long, Long)]): Boolean =
  v.exists(_._1 == 0) || v.exists(_._1 == 3)

def crossSetting[A](
    scalaVersion: String,
    if211: List[A] = Nil,
    if2: List[A] = Nil,
    ifLaterThan211: List[A] = Nil,
    if3: List[A] = Nil
): List[A] =
  CrossVersion.partialVersion(scalaVersion) match {
    case partialVersion if isScala211(partialVersion) => if211 ::: if2
    case partialVersion if isScala212(partialVersion) => ifLaterThan211 ::: if2
    case partialVersion if isScala213(partialVersion) => ifLaterThan211 ::: if2
    case partialVersion if isScala3(partialVersion) => if3
    case _ => Nil
  }

val MUnitFramework = new TestFramework("munit.Framework")

// -Xlint is unusable because of
// https://github.com/scala/bug/issues/10448
val scala212CompilerOptions = List(
  "-Ywarn-unused:imports",
  "-Ywarn-unused:privates",
  "-Ywarn-unused:locals",
  "-Ywarn-unused:patvars",
  "-Ywarn-unused:implicits"
)

inThisBuild(
  List(
    version ~= { dynVer =>
      if (isCI) dynVer
      else localSnapshotVersion // only for local publishing
    },
    scalaVersion := V.scala212,
    crossScalaVersions := List(V.scala212),
    scalacOptions ++= List(
      "-target:jvm-1.8",
      "-Yrangepos"
    ) ::: scala212CompilerOptions,
    scalafixDependencies += "com.github.liancheng" %% "organize-imports" % V.organizeImportRule,
    organization := "org.scalameta",
    licenses := Seq(
      "Apache-2.0" -> url("http://www.apache.org/licenses/LICENSE-2.0")
    ),
    homepage := Some(url("https://github.com/scalameta/metals")),
    developers := List(
      Developer(
        "laughedelic",
        "Alexey Alekhin",
        "laughedelic@gmail.com",
        url("https://github.com/laughedelic")
      ),
      Developer(
        "ckipp01",
        "Chris Kipp",
        "ckipp@pm.me",
        url("https://chris-kipp.io")
      ),
      Developer(
        "gabro",
        "Gabriele Petronella",
        "gabriele@buildo.io",
        url("https://github.com/gabro")
      ),
      Developer(
        "mudsam",
        "Johan Mudsam",
        "johan@mudsam.com",
        url("https://github.com/mudsam")
      ),
      Developer(
        "jvican",
        "Jorge Vicente Cantero",
        "jorgevc@fastmail.es",
        url("https://jvican.github.io/")
      ),
      Developer(
        "kpbochenek",
        "Krzysztof Bochenek",
        "kbochenek@virtuslab.com ",
        url("https://github.com/kpbochenek")
      ),
      Developer(
        "marek1840",
        "Marek Żarnowski",
        "mzarnowski@virtuslab.com",
        url("https://github.com/marek1840")
      ),
      Developer(
        "olafurpg",
        "Ólafur Páll Geirsson",
        "olafurpg@gmail.com",
        url("https://geirsson.com")
      ),
      Developer(
        "ShaneDelmore",
        "Shane Delmore",
        "sdelmore@twitter.com",
        url("http://delmore.io")
      ),
      Developer(
        "tgodzik",
        "Tomasz Godzik",
        "tgodzik@virtuslab.com",
        url("https://github.com/tgodzik")
      )
    ),
    testFrameworks := List(),
    resolvers += Resolver.sonatypeRepo("public"),
    dependencyOverrides += V.guava,
    // faster publishLocal:
    publishArtifact.in(packageDoc) := sys.env.contains("CI"),
    publishArtifact.in(packageSrc) := sys.env.contains("CI"),
    // forking options
    javaOptions += {
      import scala.collection.JavaConverters._
      val props = System.getProperties
      props
        .stringPropertyNames()
        .asScala
        .map { configKey => s"-D$configKey=${props.getProperty(configKey)}" }
        .mkString(" ")
    },
    resolvers += Resolver.bintrayRepo("scalacenter", "releases")
  )
)

onLoad.in(Global) ~= { old =>
  if (!scala.util.Properties.isWin) {
    import java.nio.file._
    val prePush = Paths.get(".git", "hooks", "pre-push")
    Files.createDirectories(prePush.getParent)
    Files.write(
      prePush,
      """#!/bin/sh
        |set -eux
        |bin/scalafmt --diff --diff-branch main
        |git diff --exit-code
        |""".stripMargin.getBytes()
    )
    prePush.toFile.setExecutable(true)
  }
  old
}
cancelable.in(Global) := true
crossScalaVersions := Nil

addCommandAlias("scalafixAll", "all compile:scalafix test:scalafix")
addCommandAlias("scalafixCheck", "; scalafix --check ; test:scalafix --check")

commands += Command.command("save-expect") { s =>
  "unit/test:runMain tests.SaveExpect" ::
    s
}

lazy val V = new {
  val scala210 = "2.10.7"
  val scala211 = "2.11.12"
  val sbtScala = "2.12.10"
  val scala212 = "2.12.12"
  val scala213 = "2.13.3"
  val scalameta = "4.3.24"
  val semanticdb = scalameta
  val bsp = "2.0.0-M13"
  val bloop = "1.4.4-23-dbacf644"
  val scala3 = "0.26.0"
  val scala3Candidate = "0.27.0-RC1"
  val bloopNightly = bloop
  val sbtBloop = bloop
  val gradleBloop = bloop
  val mavenBloop = bloop
  val mdoc = "2.2.9"
  val scalafmt = "2.7.4"
  val munit = "0.7.12"
  val scalafix = "0.9.21"
  // List of supported Scala versions in SemanticDB. Needs to be manually updated
  // for every SemanticDB upgrade.
  def supportedScalaBinaryVersions =
    supportedScalaVersions.iterator
      .map(CrossVersion.partialVersion)
      .collect { case Some((a, b)) => s"$a.$b" }
      .toList
      .distinct

  // Scala 2
  def deprecatedScala2Versions = Seq(scala211, "2.12.8", "2.12.9", "2.13.0")
  def nonDeprecatedScala2Versions =
    Seq(scala213, scala212, "2.12.11", "2.12.10", "2.13.1", "2.13.2")
  def scala2Versions = nonDeprecatedScala2Versions ++ deprecatedScala2Versions

  // Scala 3
  def nonDeprecatedScala3Versions = Seq(scala3, scala3Candidate)
  def deprecatedScala3Versions = Seq("0.25.0", "0.26.0-RC1")
  def scala3Versions = nonDeprecatedScala3Versions ++ deprecatedScala3Versions

  def supportedScalaVersions = scala2Versions ++ scala3Versions
  def nonDeprecatedScalaVersions =
    nonDeprecatedScala2Versions ++ nonDeprecatedScala3Versions
  def deprecatedScalaVersions =
    deprecatedScala2Versions ++ deprecatedScala3Versions

  def guava = "com.google.guava" % "guava" % "30.0-jre"
  def lsp4j = "org.eclipse.lsp4j" % "org.eclipse.lsp4j" % "0.9.0"
  def dap4j =
    "org.eclipse.lsp4j" % "org.eclipse.lsp4j.debug" % "0.9.0"
<<<<<<< HEAD
  val coursier = "2.0.3"
  val coursierInterfaces = "1.0.1"
=======
  val coursier = "2.0.5"
  val coursierInterfaces = "0.0.25"
>>>>>>> ca8872db
  val ammonite = "2.2.0-4-4bd225e"
  val mill = "0.8.0"
  val organizeImportRule = "0.4.2"
}

val genyVersion = Def.setting {
  if (scalaVersion.value.startsWith("2.11")) "0.1.6"
  else "0.4.2"
}

val sharedSettings = List(
  libraryDependencies ++= crossSetting(
    scalaVersion.value,
    if2 = List(
      compilerPlugin(
        "org.scalameta" % "semanticdb-scalac" % V.scalameta cross CrossVersion.full
      )
    )
  ),
  scalacOptions ++= crossSetting(
    scalaVersion.value,
    if3 = List("-language:implicitConversions"),
    if211 = List("-Xexperimental", "-Ywarn-unused-import")
  ),
  scalacOptions --= crossSetting(
    scalaVersion.value,
    if3 = "-Yrangepos" :: scala212CompilerOptions,
    if211 = scala212CompilerOptions
  )
)

skip.in(publish) := true

lazy val interfaces = project
  .in(file("mtags-interfaces"))
  .settings(
    moduleName := "mtags-interfaces",
    autoScalaLibrary := false,
    crossPaths := false,
    libraryDependencies ++= List(
      V.lsp4j
    ),
    crossVersion := CrossVersion.disabled,
    javacOptions in (Compile / doc) ++= List(
      "-tag",
      "implNote:a:Implementation Note:"
    )
  )

def multiScalaDirectories(root: File, scalaVersion: String) = {
  val base = root / "src" / "main"
  val result = mutable.ListBuffer.empty[File]
  val partialVersion = CrossVersion.partialVersion(scalaVersion)
  partialVersion.collect { case (major, minor) =>
    result += base / s"scala-$major.$minor"
  }
  if (isScala2(partialVersion)) {
    result += base / "scala-2"
  }
  if (isScala3(partialVersion)) {
    result += base / "scala-3"
  }
  result.toList
}

val mtagsSettings = List(
  crossScalaVersions := V.supportedScalaVersions,
  crossTarget := target.value / s"scala-${scalaVersion.value}",
  crossVersion := CrossVersion.full,
  unmanagedSourceDirectories.in(Compile) ++= multiScalaDirectories(
    baseDirectory.in(ThisBuild).value / "mtags",
    scalaVersion.value
  ),
  // @note needed to deal with issues in https://github.com/scalameta/metals/pull/2157
  sources in (Compile, doc) := Seq.empty,
  libraryDependencies ++= crossSetting(
    scalaVersion.value,
    if2 = List(
      // for token edit-distance used by goto definition
      "com.googlecode.java-diff-utils" % "diffutils" % "1.3.0",
      "com.thoughtworks.qdox" % "qdox" % "2.0.0", // for java mtags
      "org.jsoup" % "jsoup" % "1.13.1", // for extracting HTML from javadocs
      "com.lihaoyi" %% "geny" % genyVersion.value,
      "org.scala-lang.modules" %% "scala-java8-compat" % "0.9.1",
      "org.scalameta" % "semanticdb-scalac-core" % V.scalameta cross CrossVersion.full
    ),
    if3 = List(
      "ch.epfl.lamp" %% "dotty-compiler" % scalaVersion.value,
      "com.fasterxml.jackson.core" % "jackson-databind" % "2.11.3",
      ("org.scalameta" %% "scalameta" % V.scalameta)
        .withDottyCompat(scalaVersion.value),
      ("org.scala-lang.modules" %% "scala-java8-compat" % "0.9.1")
        .withDottyCompat(scalaVersion.value),
      ("com.lihaoyi" %% "geny" % genyVersion.value)
        .withDottyCompat(scalaVersion.value)
    )
  ),
  libraryDependencies ++= List("org.lz4" % "lz4-java" % "1.7.1"),
  libraryDependencies ++= {
    if (isCI) Nil
    // NOTE(olafur) pprint is indispensable for me while developing, I can't
    // use println anymore for debugging because pprint.log is 100 times better.
    else
      crossSetting(
        scalaVersion.value,
        if211 = List("com.lihaoyi" %% "pprint" % "0.5.4"),
        ifLaterThan211 = List("com.lihaoyi" %% "pprint" % "0.6.0"),
        if3 = List(
          ("com.lihaoyi" %% "pprint" % "0.6.0")
            .withDottyCompat(scalaVersion.value)
        )
      )
  },
  buildInfoPackage := "scala.meta.internal.mtags",
  buildInfoKeys := Seq[BuildInfoKey](
    "scalaCompilerVersion" -> scalaVersion.value
  )
)

lazy val mtags3 = project
  .in(file(".mtags"))
  .settings(
    unmanagedSourceDirectories.in(Compile) := Seq(),
    sharedSettings,
    mtagsSettings,
    unmanagedSourceDirectories.in(Compile) += baseDirectory
      .in(ThisBuild)
      .value / "mtags" / "src" / "main" / "scala",
    moduleName := "mtags3",
    scalaVersion := V.scala3,
    target := baseDirectory
      .in(ThisBuild)
      .value / "mtags" / "target" / "target3",
    skip.in(publish) := true
  )
  .dependsOn(interfaces)
  .disablePlugins(ScalafixPlugin)
  .enablePlugins(BuildInfoPlugin)

lazy val mtags = project
  .settings(
    sharedSettings,
    mtagsSettings,
    moduleName := "mtags"
  )
  .dependsOn(interfaces)
  .enablePlugins(BuildInfoPlugin)

lazy val metals = project
  .settings(
    sharedSettings,
    fork.in(Compile, run) := true,
    mainClass.in(Compile) := Some("scala.meta.metals.Main"),
    // As a general rule of thumb, we try to keep Scala dependencies to a minimum.
    libraryDependencies ++= List(
      // =================
      // Java dependencies
      // =================
      // for bloom filters
      V.guava,
      "com.geirsson" %% "metaconfig-core" % "0.9.10",
      // for measuring memory footprint
      "org.openjdk.jol" % "jol-core" % "0.14",
      // for file watching
      "io.methvin" % "directory-watcher" % "0.10.1",
      "com.swoval" % "file-tree-views" % "2.1.5",
      // for http client
      "io.undertow" % "undertow-core" % "2.2.2.Final",
      "org.jboss.xnio" % "xnio-nio" % "3.8.2.Final",
      // for persistent data like "dismissed notification"
      "org.flywaydb" % "flyway-core" % "7.0.4",
      "com.h2database" % "h2" % "1.4.200",
      // for starting embedded buildTool processes
      "com.zaxxer" % "nuprocess" % "2.0.1",
      "net.java.dev.jna" % "jna" % "5.6.0",
      "net.java.dev.jna" % "jna-platform" % "5.6.0",
      // for BSP
      "org.scala-sbt.ipcsocket" % "ipcsocket" % "1.1.0",
      "ch.epfl.scala" % "bsp4j" % V.bsp,
      "ch.epfl.scala" %% "bloop-launcher" % V.bloopNightly,
      // for LSP
      V.lsp4j,
      // for DAP
      V.dap4j,
      // for producing SemanticDB from Java source files
      "com.thoughtworks.qdox" % "qdox" % "2.0.0",
      // for finding paths of global log/cache directories
      "io.github.soc" % "directories" % "12",
      // ==================
      // Scala dependencies
      // ==================
      "org.scala-lang.modules" %% "scala-java8-compat" % "0.9.1",
      "org.scalameta" % "mdoc-interfaces" % V.mdoc,
      "org.scalameta" %% "scalafmt-dynamic" % V.scalafmt,
      "ch.epfl.scala" % "scalafix-interfaces" % V.scalafix,
      // For reading classpaths.
      // for fetching ch.epfl.scala:bloop-frontend and other library dependencies
      "io.get-coursier" % "interface" % V.coursierInterfaces,
      // for logging
      "com.outr" %% "scribe" % "2.8.6",
      "com.outr" %% "scribe-slf4j" % "2.8.6", // needed for flyway database migrations
      // for debugging purposes, not strictly needed but nice for productivity
      "com.lihaoyi" %% "pprint" % "0.6.0",
      // for JSON formatted doctor
      "com.lihaoyi" %% "ujson" % "1.2.2",
      // For remote language server
      "com.lihaoyi" %% "requests" % "0.6.5",
      // for producing SemanticDB from Scala source files
      "org.scalameta" %% "scalameta" % V.scalameta,
      "org.scalameta" % "semanticdb-scalac-core" % V.scalameta cross CrossVersion.full,
      // For starting Ammonite
      "io.github.alexarchambault.ammonite" %% "ammonite-runner" % "0.3.0"
    ),
    buildInfoPackage := "scala.meta.internal.metals",
    buildInfoKeys := Seq[BuildInfoKey](
      "localSnapshotVersion" -> localSnapshotVersion,
      "metalsVersion" -> version.value,
      "mdocVersion" -> V.mdoc,
      "bspVersion" -> V.bsp,
      "sbtVersion" -> sbtVersion.value,
      "bloopVersion" -> V.bloop,
      "bloopNightlyVersion" -> V.bloop,
      "sbtBloopVersion" -> V.sbtBloop,
      "gradleBloopVersion" -> V.gradleBloop,
      "mavenBloopVersion" -> V.mavenBloop,
      "scalametaVersion" -> V.scalameta,
      "semanticdbVersion" -> V.semanticdb,
      "scalafmtVersion" -> V.scalafmt,
      "ammoniteVersion" -> V.ammonite,
      "organizeImportVersion" -> V.organizeImportRule,
      "millVersion" -> V.mill,
      "supportedScalaVersions" -> V.supportedScalaVersions,
      "supportedScala2Versions" -> V.scala2Versions,
      "supportedScala3Versions" -> V.scala3Versions,
      "supportedScalaBinaryVersions" -> V.supportedScalaBinaryVersions,
      "deprecatedScalaVersions" -> V.deprecatedScalaVersions,
      "nonDeprecatedScalaVersions" -> V.nonDeprecatedScalaVersions,
      "scala211" -> V.scala211,
      "scala212" -> V.scala212,
      "scala213" -> V.scala213,
      "scala3" -> V.scala3
    )
  )
  .dependsOn(mtags)
  .enablePlugins(BuildInfoPlugin)

lazy val `sbt-metals` = project
  .settings(
    sbtPlugin := true,
    buildInfoPackage := "scala.meta.internal.sbtmetals",
    buildInfoKeys := Seq[BuildInfoKey](
      "semanticdbVersion" -> V.semanticdb
    )
  )
  .enablePlugins(BuildInfoPlugin)
  .disablePlugins(ScalafixPlugin)

lazy val input = project
  .in(file("tests/input"))
  .settings(
    sharedSettings,
    skip.in(publish) := true,
    scalacOptions ++= List(
      "-P:semanticdb:synthetics:on"
    ),
    libraryDependencies ++= List(
      // these projects have macro annotations
      "org.scalameta" %% "scalameta" % V.scalameta,
      "io.circe" %% "circe-derivation-annotations" % "0.9.0-M5"
    ),
    scalacOptions += "-P:semanticdb:synthetics:on",
    addCompilerPlugin(
      "org.scalamacros" % "paradise" % "2.1.1" cross CrossVersion.full
    )
  )
  .disablePlugins(ScalafixPlugin)

lazy val testSettings: Seq[Def.Setting[_]] = List(
  Test / parallelExecution := false,
  skip.in(publish) := true,
  fork := true,
  testFrameworks := List(MUnitFramework),
  testOptions.in(Test) ++= {
    if (isCI) {
      // Enable verbose logging using sbt loggers in CI.
      List(Tests.Argument(MUnitFramework, "+l", "--verbose"))
    } else {
      Nil
    }
  }
)

def crossPublishLocal(scalaV: String) =
  Def.task[Unit] {
    val versionValue = version.in(ThisBuild).value
    // Runs `publishLocal` for mtags with `scalaVersion := $scalaV`
    val newState = Project
      .extract(state.value)
      .appendWithSession(
        List(
          scalaVersion.in(mtags) := scalaV,
          version.in(ThisBuild) := versionValue,
          useSuperShell.in(ThisBuild) := false
        ),
        state.value
      )
    val (s, _) = Project
      .extract(newState)
      .runTask(publishLocal.in(mtags), newState)
  }

def publishAllMtags(
    all: List[String]
): sbt.Def.Initialize[sbt.Task[Unit]] = {
  all match {
    case Nil =>
      throw new Exception("The Scala versions list cannot be empty")
    case head :: Nil =>
      crossPublishLocal(head)
    case head :: tl =>
      crossPublishLocal(head).dependsOn(publishAllMtags(tl))
  }
}

def publishBinaryMtags =
  publishLocal
    .in(interfaces)
    .dependsOn(
      publishAllMtags(
        List(V.scala211, V.sbtScala, V.scala212, V.scala213, V.scala3)
      )
    )

lazy val mtest = project
  .in(file("tests/mtest"))
  .settings(
    testSettings,
    sharedSettings,
    libraryDependencies ++= List(
      "org.scalameta" %% "munit" % V.munit,
      "io.get-coursier" % "interface" % V.coursierInterfaces
    ),
    buildInfoPackage := "tests",
    buildInfoObject := "BuildInfoVersions",
    buildInfoKeys := Seq[BuildInfoKey](
      "scala211" -> V.scala211,
      "scala212" -> V.scala212,
      "scala213" -> V.scala213,
      "scala3" -> V.scala3,
      "scala3Versions" -> V.scala3Versions,
      "scalaVersion" -> scalaVersion.value
    ),
    crossScalaVersions := V.nonDeprecatedScalaVersions,
    unmanagedSourceDirectories.in(Compile) ++= multiScalaDirectories(
      baseDirectory.in(ThisBuild).value / "tests" / "mtest",
      scalaVersion.value
    )
  )
  .dependsOn(mtags)
  .enablePlugins(BuildInfoPlugin)

lazy val cross = project
  .in(file("tests/cross"))
  .settings(
    testSettings,
    sharedSettings,
    crossScalaVersions := V.nonDeprecatedScalaVersions
  )
  .dependsOn(mtest, mtags)

def isInTestShard(name: String) = {
  if (!isCI) {
    true
  } else {
    val groupIndex = TestGroups.testGroups.indexWhere(group => group(name))
    val groupId = Math.max(0, groupIndex) + 1
    System.getenv("TEST_SHARD").toInt == groupId
  }
}

lazy val unit = project
  .in(file("tests/unit"))
  .settings(
    testSettings,
    Test / testOptions := Seq(Tests.Filter(name => isInTestShard(name))),
    sharedSettings,
    Test / javaOptions += "-Xmx2G",
    libraryDependencies ++= List(
      "io.get-coursier" %% "coursier" % V.coursier, // for jars
      "ch.epfl.scala" %% "bloop-config" % V.bloop,
      "org.scalameta" %% "munit" % V.munit,
      // The dependencies listed below are only listed so Scala Steward
      // will pick them up and update them. They aren't actually used.
      "com.lihaoyi" %% "ammonite-util" % V.ammonite intransitive (),
      "com.lihaoyi" % "mill-contrib-testng" % V.mill intransitive ()
    ),
    buildInfoPackage := "tests",
    resourceGenerators.in(Compile) += InputProperties.resourceGenerator(input),
    compile.in(Compile) :=
      compile.in(Compile).dependsOn(compile.in(input, Test)).value,
    buildInfoKeys := Seq[BuildInfoKey](
      "sourceroot" -> baseDirectory.in(ThisBuild).value,
      "targetDirectory" -> target.in(Test).value,
      "testResourceDirectory" -> resourceDirectory.in(Test).value,
      "scalaVersion" -> scalaVersion.value
    )
  )
  .dependsOn(mtest, metals)
  .enablePlugins(BuildInfoPlugin)

lazy val slow = project
  .in(file("tests/slow"))
  .settings(
    testSettings,
    sharedSettings,
    testOnly
      .in(Test) := testOnly
      .in(Test)
      .dependsOn(publishLocal.in(`sbt-metals`), publishBinaryMtags)
      .evaluated,
    test.in(Test) := test
      .in(Test)
      .dependsOn(publishLocal.in(`sbt-metals`), publishBinaryMtags)
      .value
  )
  .dependsOn(unit)

lazy val bench = project
  .in(file("metals-bench"))
  .enablePlugins(BuildInfoPlugin)
  .settings(
    sharedSettings,
    fork.in(run) := true,
    skip.in(publish) := true,
    moduleName := "metals-bench",
    libraryDependencies ++= List(
      // for measuring memory usage
      "org.spire-math" %% "clouseau" % "0.2.2"
    ),
    buildInfoKeys := Seq[BuildInfoKey](scalaVersion),
    buildInfoPackage := "bench"
  )
  .dependsOn(unit)
  .enablePlugins(JmhPlugin)

lazy val docs = project
  .in(file("metals-docs"))
  .settings(
    sharedSettings,
    skip.in(publish) := true,
    moduleName := "metals-docs",
    mdoc := run.in(Compile).evaluated,
    munitRepository := Some("scalameta/metals"),
    libraryDependencies ++= List(
      "org.jsoup" % "jsoup" % "1.13.1"
    )
  )
  .dependsOn(metals)
  .enablePlugins(DocusaurusPlugin, MUnitReportPlugin)<|MERGE_RESOLUTION|>--- conflicted
+++ resolved
@@ -217,13 +217,8 @@
   def lsp4j = "org.eclipse.lsp4j" % "org.eclipse.lsp4j" % "0.9.0"
   def dap4j =
     "org.eclipse.lsp4j" % "org.eclipse.lsp4j.debug" % "0.9.0"
-<<<<<<< HEAD
-  val coursier = "2.0.3"
   val coursierInterfaces = "1.0.1"
-=======
   val coursier = "2.0.5"
-  val coursierInterfaces = "0.0.25"
->>>>>>> ca8872db
   val ammonite = "2.2.0-4-4bd225e"
   val mill = "0.8.0"
   val organizeImportRule = "0.4.2"
