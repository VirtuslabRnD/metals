--- conflicted
+++ resolved
@@ -229,13 +229,8 @@
   def dap4j = "org.eclipse.lsp4j" % "org.eclipse.lsp4j.debug" % lsp4jV
   val coursierInterfaces = "1.0.1"
   val coursier = "2.0.6"
-<<<<<<< HEAD
-  val ammonite = "2.2.0-4-4bd225e"
+  val ammonite = "2.2.0-26-61ee0965"
   val mill = "0.9.3"
-=======
-  val ammonite = "2.2.0-26-61ee0965"
-  val mill = "0.8.0"
->>>>>>> 0625b551
   val organizeImportRule = "0.4.2"
 }
 
