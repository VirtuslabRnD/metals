--- conflicted
+++ resolved
@@ -149,11 +149,7 @@
   val scalameta = "4.3.0"
   val semanticdb = scalameta
   val bsp = "2.0.0-M4+10-61e61e87"
-<<<<<<< HEAD
-  val bloop = "1.3.4+297-48a21249"
-=======
   val bloop = "1.3.4+298-2c6ff971"
->>>>>>> d5faced7
   val sbtBloop = "1.3.5"
   val gradleBloop = bloop
   val mavenBloop = bloop
