import scala.collection.mutable
import scala.sys.process._
import Tests._

def localSnapshotVersion = "0.9.8-SNAPSHOT"
def isCI = System.getenv("CI") != null

def isScala211(v: Option[(Long, Long)]): Boolean = v.contains((2, 11))
def isScala212(v: Option[(Long, Long)]): Boolean = v.contains((2, 12))
def isScala213(v: Option[(Long, Long)]): Boolean = v.contains((2, 13))
def isScala2(v: Option[(Long, Long)]): Boolean = v.exists(_._1 == 2)
def isScala3(v: Option[(Long, Long)]): Boolean =
  v.exists(_._1 == 3) || v.exists(_._1 == 0)
def isScala30(v: Option[(Long, Long)]): Boolean = v.exists(_._1 == 3)
def isScala3Prerelease(v: Option[(Long, Long)]): Boolean = v.exists(_._1 == 0)

def crossSetting[A](
    scalaVersion: String,
    if211: List[A] = Nil,
    if2: List[A] = Nil,
    ifLaterThan211: List[A] = Nil,
    if3: List[A] = Nil,
    if30: List[A] = Nil,
    if3pre: List[A] = Nil
): List[A] =
  CrossVersion.partialVersion(scalaVersion) match {
    case partialVersion if isScala211(partialVersion) => if211 ::: if2
    case partialVersion if isScala212(partialVersion) => ifLaterThan211 ::: if2
    case partialVersion if isScala213(partialVersion) => ifLaterThan211 ::: if2
    case partialVersion if isScala3Prerelease(partialVersion) => if3pre ::: if3
    case partialVersion if isScala30(partialVersion) => if30 ::: if3
    case partialVersion if isScala3(partialVersion) => if3
    case _ => Nil
  }

val MUnitFramework = new TestFramework("munit.Framework")

// -Xlint is unusable because of
// https://github.com/scala/bug/issues/10448
val scala212CompilerOptions = List(
  "-Ywarn-unused:imports",
  "-Ywarn-unused:privates",
  "-Ywarn-unused:locals",
  "-Ywarn-unused:patvars",
  "-Ywarn-unused:implicits"
)

inThisBuild(
  List(
    version ~= { dynVer =>
      if (isCI) dynVer
      else localSnapshotVersion // only for local publishing
    },
    scalaVersion := V.scala212,
    crossScalaVersions := List(V.scala212),
    scalacOptions ++= List(
      "-target:jvm-1.8",
      "-Yrangepos"
    ) ::: scala212CompilerOptions,
    scalafixDependencies += "com.github.liancheng" %% "organize-imports" % V.organizeImportRule,
    organization := "org.scalameta",
    licenses := Seq(
      "Apache-2.0" -> url("http://www.apache.org/licenses/LICENSE-2.0")
    ),
    homepage := Some(url("https://github.com/scalameta/metals")),
    developers := List(
      Developer(
        "laughedelic",
        "Alexey Alekhin",
        "laughedelic@gmail.com",
        url("https://github.com/laughedelic")
      ),
      Developer(
        "ckipp01",
        "Chris Kipp",
        "ckipp@pm.me",
        url("https://chris-kipp.io")
      ),
      Developer(
        "gabro",
        "Gabriele Petronella",
        "gabriele@buildo.io",
        url("https://github.com/gabro")
      ),
      Developer(
        "mudsam",
        "Johan Mudsam",
        "johan@mudsam.com",
        url("https://github.com/mudsam")
      ),
      Developer(
        "jvican",
        "Jorge Vicente Cantero",
        "jorgevc@fastmail.es",
        url("https://jvican.github.io/")
      ),
      Developer(
        "kpbochenek",
        "Krzysztof Bochenek",
        "kbochenek@virtuslab.com ",
        url("https://github.com/kpbochenek")
      ),
      Developer(
        "marek1840",
        "Marek Żarnowski",
        "mzarnowski@virtuslab.com",
        url("https://github.com/marek1840")
      ),
      Developer(
        "olafurpg",
        "Ólafur Páll Geirsson",
        "olafurpg@gmail.com",
        url("https://geirsson.com")
      ),
      Developer(
        "ShaneDelmore",
        "Shane Delmore",
        "sdelmore@twitter.com",
        url("http://delmore.io")
      ),
      Developer(
        "tgodzik",
        "Tomasz Godzik",
        "tgodzik@virtuslab.com",
        url("https://github.com/tgodzik")
      )
    ),
    testFrameworks := List(),
    resolvers += Resolver.sonatypeRepo("public"),
    dependencyOverrides += V.guava,
    // faster publishLocal:
    publishArtifact.in(packageDoc) := sys.env.contains("CI"),
    publishArtifact.in(packageSrc) := sys.env.contains("CI"),
    // forking options
    javaOptions += {
      import scala.collection.JavaConverters._
      val props = System.getProperties
      props
        .stringPropertyNames()
        .asScala
        .map { configKey => s"-D$configKey=${props.getProperty(configKey)}" }
        .mkString(" ")
    },
    resolvers += Resolver.bintrayRepo("scalacenter", "releases")
  )
)

onLoad.in(Global) ~= { old =>
  if (!scala.util.Properties.isWin) {
    import java.nio.file._
    val prePush = Paths.get(".git", "hooks", "pre-push")
    Files.createDirectories(prePush.getParent)
    Files.write(
      prePush,
      """#!/bin/sh
        |set -eux
        |bin/scalafmt --diff --diff-branch main
        |git diff --exit-code
        |""".stripMargin.getBytes()
    )
    prePush.toFile.setExecutable(true)
  }
  old
}
cancelable.in(Global) := true
crossScalaVersions := Nil

addCommandAlias("scalafixAll", "all compile:scalafix test:scalafix")
addCommandAlias("scalafixCheck", "; scalafix --check ; test:scalafix --check")
addCommandAlias(
  "downloadDependencies",
  "+publishLocal; metals/runMain scala.meta.metals.DownloadDependencies "
)

commands += Command.command("save-expect") { s =>
  "unit/test:runMain tests.SaveExpect" ::
    s
}

lazy val V = new {
  val scala210 = "2.10.7"
  val scala211 = "2.11.12"
  val sbtScala = "2.12.10"
  val scala212 = "2.12.12"
  val scala213 = "2.13.4"
  val scalameta = "4.4.0"
  val semanticdb = scalameta
  val bsp = "2.0.0-M13"
  val bloop = "1.4.5-8-6cc6911d"
  val scala3 = "3.0.0-M2"
  val bloopNightly = bloop
  val sbtBloop = bloop
  val gradleBloop = bloop
  val mavenBloop = bloop
  val mdoc = "2.2.13"
  val scalafmt = "2.7.4"
  val munit = "0.7.19"
  val scalafix = "0.9.24"
  val lsp4jV = "0.10.0"
  // List of supported Scala versions in SemanticDB. Needs to be manually updated
  // for every SemanticDB upgrade.
  def supportedScalaBinaryVersions =
    supportedScalaVersions.iterator
      .map(CrossVersion.partialVersion)
      .collect { case Some((a, b)) => s"$a.$b" }
      .toList
      .distinct

  // Scala 2
  def deprecatedScala2Versions =
    Seq(scala211, "2.12.8", "2.12.9", "2.13.0", "2.13.1")
  def nonDeprecatedScala2Versions =
    Seq(scala213, scala212, "2.12.11", "2.12.10", "2.13.2", "2.13.3")
  def scala2Versions = nonDeprecatedScala2Versions ++ deprecatedScala2Versions

  // Scala 3
  def nonDeprecatedScala3Versions = Seq(scala3, "3.0.0-M1", "0.27.0-RC1")
  def deprecatedScala3Versions = Seq("0.26.0")
  def scala3Versions = nonDeprecatedScala3Versions ++ deprecatedScala3Versions

  def supportedScalaVersions = scala2Versions ++ scala3Versions
  def nonDeprecatedScalaVersions =
    nonDeprecatedScala2Versions ++ nonDeprecatedScala3Versions
  def deprecatedScalaVersions =
    deprecatedScala2Versions ++ deprecatedScala3Versions

  def guava = "com.google.guava" % "guava" % "30.0-jre"
  def lsp4j = "org.eclipse.lsp4j" % "org.eclipse.lsp4j" % lsp4jV
  def dap4j = "org.eclipse.lsp4j" % "org.eclipse.lsp4j.debug" % lsp4jV
<<<<<<< HEAD
  val coursierInterfaces = "1.0.1"
  val coursier = "2.0.7"
=======
  val coursierInterfaces = "1.0.2"
  val coursier = "2.0.6"
>>>>>>> 5e8f7f4a
  val ammonite = "2.2.0-26-61ee0965"
  val mill = "0.9.3"
  val organizeImportRule = "0.4.2"
}

val genyVersion = Def.setting {
  if (scalaVersion.value.startsWith("2.11")) "0.1.6"
  else "0.4.2"
}

val sharedSettings = List(
  libraryDependencies ++= crossSetting(
    scalaVersion.value,
    if2 = List(
      compilerPlugin(
        "org.scalameta" % "semanticdb-scalac" % V.scalameta cross CrossVersion.full
      )
    )
  ),
  scalacOptions ++= crossSetting(
    scalaVersion.value,
    if3 = List("-language:implicitConversions"),
    if211 = List("-Xexperimental", "-Ywarn-unused-import")
  ),
  scalacOptions --= crossSetting(
    scalaVersion.value,
    if3 = "-Yrangepos" :: scala212CompilerOptions,
    if211 = scala212CompilerOptions
  )
)

skip.in(publish) := true

lazy val interfaces = project
  .in(file("mtags-interfaces"))
  .settings(
    moduleName := "mtags-interfaces",
    autoScalaLibrary := false,
    crossPaths := false,
    libraryDependencies ++= List(
      V.lsp4j
    ),
    crossVersion := CrossVersion.disabled,
    javacOptions in (Compile / doc) ++= List(
      "-tag",
      "implNote:a:Implementation Note:"
    )
  )

def multiScalaDirectories(root: File, scalaVersion: String) = {
  val base = root / "src" / "main"
  val result = mutable.ListBuffer.empty[File]
  val partialVersion = CrossVersion.partialVersion(scalaVersion)
  partialVersion.collect { case (major, minor) =>
    result += base / s"scala-$major.$minor"
  }
  if (isScala2(partialVersion)) {
    result += base / "scala-2"
  }
  if (isScala3(partialVersion)) {
    result += base / "scala-3"
  }
  result.toList
}

val mtagsSettings = List(
  crossScalaVersions := V.supportedScalaVersions,
  crossTarget := target.value / s"scala-${scalaVersion.value}",
  crossVersion := CrossVersion.full,
  unmanagedSourceDirectories.in(Compile) ++= multiScalaDirectories(
    baseDirectory.in(ThisBuild).value / "mtags",
    scalaVersion.value
  ),
  // @note needed to deal with issues in https://github.com/scalameta/metals/pull/2157
  sources in (Compile, doc) := Seq.empty,
  libraryDependencies ++= crossSetting(
    scalaVersion.value,
    if2 = List(
      // for token edit-distance used by goto definition
      "com.googlecode.java-diff-utils" % "diffutils" % "1.3.0",
      "com.thoughtworks.qdox" % "qdox" % "2.0.0", // for java mtags
      "org.jsoup" % "jsoup" % "1.13.1", // for extracting HTML from javadocs
      "com.lihaoyi" %% "geny" % genyVersion.value,
      "org.scala-lang.modules" %% "scala-java8-compat" % "0.9.1",
      "org.scalameta" % "semanticdb-scalac-core" % V.scalameta cross CrossVersion.full
    ),
    if3 = List(
      "com.fasterxml.jackson.core" % "jackson-databind" % "2.12.0",
      ("org.scala-lang.modules" %% "scala-java8-compat" % "0.9.1")
        .withDottyCompat(scalaVersion.value),
      ("com.lihaoyi" %% "geny" % genyVersion.value)
        .withDottyCompat(scalaVersion.value)
    ),
    if3pre = List(
      "ch.epfl.lamp" %% "dotty-compiler" % scalaVersion.value,
      // 0.27.0-RC1 does not compile with 2.13.4 release scalameta
      ("org.scalameta" %% "scalameta" % "4.3.24")
        .withDottyCompat(scalaVersion.value)
    ),
    if30 = List(
      "org.scala-lang" %% "scala3-compiler" % scalaVersion.value,
      ("org.scalameta" %% "scalameta" % V.scalameta)
        .withDottyCompat(scalaVersion.value)
    )
  ),
  libraryDependencies ++= List("org.lz4" % "lz4-java" % "1.7.1"),
  libraryDependencies ++= {
    if (isCI) Nil
    // NOTE(olafur) pprint is indispensable for me while developing, I can't
    // use println anymore for debugging because pprint.log is 100 times better.
    else
      crossSetting(
        scalaVersion.value,
        if211 = List("com.lihaoyi" %% "pprint" % "0.5.4"),
        ifLaterThan211 = List("com.lihaoyi" %% "pprint" % "0.6.0"),
        if3 = List(
          ("com.lihaoyi" %% "pprint" % "0.6.0")
            .withDottyCompat(scalaVersion.value)
        )
      )
  },
  buildInfoPackage := "scala.meta.internal.mtags",
  buildInfoKeys := Seq[BuildInfoKey](
    "scalaCompilerVersion" -> scalaVersion.value
  )
)

lazy val mtags3 = project
  .in(file(".mtags"))
  .settings(
    unmanagedSourceDirectories.in(Compile) := Seq(),
    sharedSettings,
    mtagsSettings,
    unmanagedSourceDirectories.in(Compile) += baseDirectory
      .in(ThisBuild)
      .value / "mtags" / "src" / "main" / "scala",
    moduleName := "mtags3",
    scalaVersion := V.scala3,
    target := baseDirectory
      .in(ThisBuild)
      .value / "mtags" / "target" / "target3",
    skip.in(publish) := true
  )
  .dependsOn(interfaces)
  .disablePlugins(ScalafixPlugin)
  .enablePlugins(BuildInfoPlugin)

lazy val mtags = project
  .settings(
    sharedSettings,
    mtagsSettings,
    moduleName := "mtags"
  )
  .dependsOn(interfaces)
  .enablePlugins(BuildInfoPlugin)

lazy val metals = project
  .settings(
    sharedSettings,
    fork.in(Compile, run) := true,
    mainClass.in(Compile) := Some("scala.meta.metals.Main"),
    // As a general rule of thumb, we try to keep Scala dependencies to a minimum.
    libraryDependencies ++= List(
      // =================
      // Java dependencies
      // =================
      // for bloom filters
      V.guava,
      "com.geirsson" %% "metaconfig-core" % "0.9.10",
      // for measuring memory footprint
      "org.openjdk.jol" % "jol-core" % "0.14",
      // for file watching
      "io.methvin" % "directory-watcher" % "0.10.1",
      "com.swoval" % "file-tree-views" % "2.1.6",
      // for http client
      "io.undertow" % "undertow-core" % "2.2.2.Final",
      "org.jboss.xnio" % "xnio-nio" % "3.8.2.Final",
      // for persistent data like "dismissed notification"
      "org.flywaydb" % "flyway-core" % "7.2.1",
      "com.h2database" % "h2" % "1.4.200",
      // for starting embedded buildTool processes
      "com.zaxxer" % "nuprocess" % "2.0.1",
      "net.java.dev.jna" % "jna" % "5.6.0",
      "net.java.dev.jna" % "jna-platform" % "5.6.0",
      // for BSP
      "org.scala-sbt.ipcsocket" % "ipcsocket" % "1.3.0",
      "ch.epfl.scala" % "bsp4j" % V.bsp,
      "ch.epfl.scala" %% "bloop-launcher" % V.bloopNightly,
      // for LSP
      V.lsp4j,
      // for DAP
      V.dap4j,
      // for producing SemanticDB from Java source files
      "com.thoughtworks.qdox" % "qdox" % "2.0.0",
      // for finding paths of global log/cache directories
      "dev.dirs" % "directories" % "21",
      // ==================
      // Scala dependencies
      // ==================
      "org.scala-lang.modules" %% "scala-java8-compat" % "0.9.1",
      "org.scalameta" % "mdoc-interfaces" % V.mdoc,
      "org.scalameta" %% "scalafmt-dynamic" % V.scalafmt,
      "ch.epfl.scala" % "scalafix-interfaces" % V.scalafix,
      // For reading classpaths.
      // for fetching ch.epfl.scala:bloop-frontend and other library dependencies
      "io.get-coursier" % "interface" % V.coursierInterfaces,
      // for logging
      "com.outr" %% "scribe" % "3.0.4",
      "com.outr" %% "scribe-slf4j" % "3.0.4", // needed for flyway database migrations
      // for debugging purposes, not strictly needed but nice for productivity
      "com.lihaoyi" %% "pprint" % "0.6.0",
      // for JSON formatted doctor
      "com.lihaoyi" %% "ujson" % "1.2.2",
      // For remote language server
      "com.lihaoyi" %% "requests" % "0.6.5",
      // for producing SemanticDB from Scala source files
      "org.scalameta" %% "scalameta" % V.scalameta,
      "org.scalameta" % "semanticdb-scalac-core" % V.scalameta cross CrossVersion.full,
      // For starting Ammonite
      "io.github.alexarchambault.ammonite" %% "ammonite-runner" % "0.3.0"
    ),
    buildInfoPackage := "scala.meta.internal.metals",
    buildInfoKeys := Seq[BuildInfoKey](
      "localSnapshotVersion" -> localSnapshotVersion,
      "metalsVersion" -> version.value,
      "mdocVersion" -> V.mdoc,
      "bspVersion" -> V.bsp,
      "sbtVersion" -> sbtVersion.value,
      "bloopVersion" -> V.bloop,
      "bloopNightlyVersion" -> V.bloop,
      "sbtBloopVersion" -> V.sbtBloop,
      "gradleBloopVersion" -> V.gradleBloop,
      "mavenBloopVersion" -> V.mavenBloop,
      "scalametaVersion" -> V.scalameta,
      "semanticdbVersion" -> V.semanticdb,
      "scalafmtVersion" -> V.scalafmt,
      "ammoniteVersion" -> V.ammonite,
      "organizeImportVersion" -> V.organizeImportRule,
      "millVersion" -> V.mill,
      "supportedScalaVersions" -> V.supportedScalaVersions,
      "supportedScala2Versions" -> V.scala2Versions,
      "supportedScala3Versions" -> V.scala3Versions,
      "supportedScalaBinaryVersions" -> V.supportedScalaBinaryVersions,
      "deprecatedScalaVersions" -> V.deprecatedScalaVersions,
      "nonDeprecatedScalaVersions" -> V.nonDeprecatedScalaVersions,
      "scala211" -> V.scala211,
      "scala212" -> V.scala212,
      "scala213" -> V.scala213,
      "scala3" -> V.scala3
    )
  )
  .dependsOn(mtags)
  .enablePlugins(BuildInfoPlugin)

lazy val `sbt-metals` = project
  .settings(
    sbtPlugin := true,
    buildInfoPackage := "scala.meta.internal.sbtmetals",
    buildInfoKeys := Seq[BuildInfoKey](
      "semanticdbVersion" -> V.semanticdb,
      "supportedScala2Versions" -> V.scala2Versions
    )
  )
  .enablePlugins(BuildInfoPlugin)
  .disablePlugins(ScalafixPlugin)

lazy val input = project
  .in(file("tests/input"))
  .settings(
    sharedSettings,
    skip.in(publish) := true,
    scalacOptions ++= List(
      "-P:semanticdb:synthetics:on"
    ),
    libraryDependencies ++= List(
      // these projects have macro annotations
      "org.scalameta" %% "scalameta" % V.scalameta,
      "io.circe" %% "circe-derivation-annotations" % "0.9.0-M5"
    ),
    scalacOptions += "-P:semanticdb:synthetics:on",
    addCompilerPlugin(
      "org.scalamacros" % "paradise" % "2.1.1" cross CrossVersion.full
    )
  )
  .disablePlugins(ScalafixPlugin)

lazy val testSettings: Seq[Def.Setting[_]] = List(
  Test / parallelExecution := false,
  skip.in(publish) := true,
  fork := true,
  testFrameworks := List(MUnitFramework),
  testOptions.in(Test) ++= {
    if (isCI) {
      // Enable verbose logging using sbt loggers in CI.
      List(Tests.Argument(MUnitFramework, "+l", "--verbose"))
    } else {
      Nil
    }
  }
)

def crossPublishLocal(scalaV: String) =
  Def.task[Unit] {
    val versionValue = version.in(ThisBuild).value
    // Runs `publishLocal` for mtags with `scalaVersion := $scalaV`
    val newState = Project
      .extract(state.value)
      .appendWithSession(
        List(
          scalaVersion.in(mtags) := scalaV,
          version.in(ThisBuild) := versionValue,
          useSuperShell.in(ThisBuild) := false
        ),
        state.value
      )
    val (s, _) = Project
      .extract(newState)
      .runTask(publishLocal.in(mtags), newState)
  }

def publishAllMtags(
    all: List[String]
): sbt.Def.Initialize[sbt.Task[Unit]] = {
  all match {
    case Nil =>
      throw new Exception("The Scala versions list cannot be empty")
    case head :: Nil =>
      crossPublishLocal(head)
    case head :: tl =>
      crossPublishLocal(head).dependsOn(publishAllMtags(tl))
  }
}

def publishBinaryMtags =
  publishLocal
    .in(interfaces)
    .dependsOn(
      publishAllMtags(
        // TODO https://github.com/scalameta/metals/issues/2248 remove 2.13.3 once resolved
        List(V.scala211, V.sbtScala, V.scala212, "2.13.3", V.scala213, V.scala3)
      )
    )

lazy val mtest = project
  .in(file("tests/mtest"))
  .settings(
    testSettings,
    sharedSettings,
    libraryDependencies ++= List(
      "org.scalameta" %% "munit" % V.munit,
      "io.get-coursier" % "interface" % V.coursierInterfaces
    ),
    buildInfoPackage := "tests",
    buildInfoObject := "BuildInfoVersions",
    buildInfoKeys := Seq[BuildInfoKey](
      "scala211" -> V.scala211,
      "scala212" -> V.scala212,
      "scala213" -> V.scala213,
      "scala3" -> V.scala3,
      "scala3Versions" -> V.scala3Versions,
      "scalaVersion" -> scalaVersion.value
    ),
    crossScalaVersions := V.nonDeprecatedScalaVersions,
    unmanagedSourceDirectories.in(Compile) ++= multiScalaDirectories(
      baseDirectory.in(ThisBuild).value / "tests" / "mtest",
      scalaVersion.value
    )
  )
  .dependsOn(mtags)
  .enablePlugins(BuildInfoPlugin)

lazy val cross = project
  .in(file("tests/cross"))
  .settings(
    testSettings,
    sharedSettings,
    crossScalaVersions := V.nonDeprecatedScalaVersions
  )
  .dependsOn(mtest, mtags)

def isInTestShard(name: String) = {
  if (!isCI) {
    true
  } else {
    val groupIndex = TestGroups.testGroups.indexWhere(group => group(name))
    val groupId = Math.max(0, groupIndex) + 1
    System.getenv("TEST_SHARD").toInt == groupId
  }
}

lazy val unit = project
  .in(file("tests/unit"))
  .settings(
    testSettings,
    Test / testOptions := Seq(Tests.Filter(name => isInTestShard(name))),
    sharedSettings,
    Test / javaOptions += "-Xmx2G",
    libraryDependencies ++= List(
      "io.get-coursier" %% "coursier" % V.coursier, // for jars
      "ch.epfl.scala" %% "bloop-config" % V.bloop,
      "org.scalameta" %% "munit" % V.munit,
      // The dependencies listed below are only listed so Scala Steward
      // will pick them up and update them. They aren't actually used.
      "com.lihaoyi" %% "ammonite-util" % V.ammonite intransitive (),
      "com.lihaoyi" % "mill-contrib-testng" % V.mill intransitive ()
    ),
    buildInfoPackage := "tests",
    resourceGenerators.in(Compile) += InputProperties.resourceGenerator(input),
    compile.in(Compile) :=
      compile.in(Compile).dependsOn(compile.in(input, Test)).value,
    buildInfoKeys := Seq[BuildInfoKey](
      "sourceroot" -> baseDirectory.in(ThisBuild).value,
      "targetDirectory" -> target.in(Test).value,
      "testResourceDirectory" -> resourceDirectory.in(Test).value,
      "scalaVersion" -> scalaVersion.value
    )
  )
  .dependsOn(mtest, metals)
  .enablePlugins(BuildInfoPlugin)

lazy val slow = project
  .in(file("tests/slow"))
  .settings(
    testSettings,
    sharedSettings,
    testOnly
      .in(Test) := testOnly
      .in(Test)
      .dependsOn(publishLocal.in(`sbt-metals`), publishBinaryMtags)
      .evaluated,
    test.in(Test) := test
      .in(Test)
      .dependsOn(publishLocal.in(`sbt-metals`), publishBinaryMtags)
      .value
  )
  .dependsOn(unit)

lazy val bench = project
  .in(file("metals-bench"))
  .enablePlugins(BuildInfoPlugin)
  .settings(
    sharedSettings,
    fork.in(run) := true,
    skip.in(publish) := true,
    moduleName := "metals-bench",
    libraryDependencies ++= List(
      // for measuring memory usage
      "org.spire-math" %% "clouseau" % "0.2.2"
    ),
    buildInfoKeys := Seq[BuildInfoKey](scalaVersion),
    buildInfoPackage := "bench"
  )
  .dependsOn(unit)
  .enablePlugins(JmhPlugin)

lazy val docs = project
  .in(file("metals-docs"))
  .settings(
    sharedSettings,
    skip.in(publish) := true,
    moduleName := "metals-docs",
    mdoc := run.in(Compile).evaluated,
    munitRepository := Some("scalameta/metals"),
    libraryDependencies ++= List(
      "org.jsoup" % "jsoup" % "1.13.1"
    )
  )
  .dependsOn(metals)
  .enablePlugins(DocusaurusPlugin, MUnitReportPlugin)<|MERGE_RESOLUTION|>--- conflicted
+++ resolved
@@ -227,13 +227,8 @@
   def guava = "com.google.guava" % "guava" % "30.0-jre"
   def lsp4j = "org.eclipse.lsp4j" % "org.eclipse.lsp4j" % lsp4jV
   def dap4j = "org.eclipse.lsp4j" % "org.eclipse.lsp4j.debug" % lsp4jV
-<<<<<<< HEAD
-  val coursierInterfaces = "1.0.1"
+  val coursierInterfaces = "1.0.2"
   val coursier = "2.0.7"
-=======
-  val coursierInterfaces = "1.0.2"
-  val coursier = "2.0.6"
->>>>>>> 5e8f7f4a
   val ammonite = "2.2.0-26-61ee0965"
   val mill = "0.9.3"
   val organizeImportRule = "0.4.2"
